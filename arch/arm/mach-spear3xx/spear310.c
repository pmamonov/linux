--- conflicted
+++ resolved
@@ -198,33 +198,6 @@
 	},
 };
 
-<<<<<<< HEAD
-/* padmux devices to enable */
-static struct pmx_dev *spear310_evb_pmx_devs[] = {
-	/* spear3xx specific devices */
-	&spear3xx_pmx_i2c,
-	&spear3xx_pmx_ssp,
-	&spear3xx_pmx_gpio_pin0,
-	&spear3xx_pmx_gpio_pin1,
-	&spear3xx_pmx_gpio_pin2,
-	&spear3xx_pmx_gpio_pin3,
-	&spear3xx_pmx_gpio_pin4,
-	&spear3xx_pmx_gpio_pin5,
-	&spear3xx_pmx_uart0,
-
-	/* spear310 specific devices */
-	&spear310_pmx_emi_cs_0_1_4_5,
-	&spear310_pmx_emi_cs_2_3,
-	&spear310_pmx_uart1,
-	&spear310_pmx_uart2,
-	&spear310_pmx_uart3_4_5,
-	&spear310_pmx_fsmc,
-	&spear310_pmx_rs485_0_1,
-	&spear310_pmx_tdm0,
-};
-
-=======
->>>>>>> f3f08dcb
 /* DMAC platform data's slave info */
 struct pl08x_channel_data spear310_dma_info[] = {
 	{
@@ -436,7 +409,6 @@
 		.dma_rx_param = "uart5_rx",
 	},
 };
-<<<<<<< HEAD
 
 /* Add SPEAr310 auxdata to pass platform data */
 static struct of_dev_auxdata spear310_auxdata_lookup[] __initdata = {
@@ -457,28 +429,6 @@
 	{}
 };
 
-=======
-
-/* Add SPEAr310 auxdata to pass platform data */
-static struct of_dev_auxdata spear310_auxdata_lookup[] __initdata = {
-	OF_DEV_AUXDATA("arm,pl022", SPEAR3XX_ICM1_SSP_BASE, NULL,
-			&pl022_plat_data),
-	OF_DEV_AUXDATA("arm,pl080", SPEAR3XX_ICM3_DMA_BASE, NULL,
-			&pl080_plat_data),
-	OF_DEV_AUXDATA("arm,pl011", SPEAR310_UART1_BASE, NULL,
-			&spear310_uart_data[0]),
-	OF_DEV_AUXDATA("arm,pl011", SPEAR310_UART2_BASE, NULL,
-			&spear310_uart_data[1]),
-	OF_DEV_AUXDATA("arm,pl011", SPEAR310_UART3_BASE, NULL,
-			&spear310_uart_data[2]),
-	OF_DEV_AUXDATA("arm,pl011", SPEAR310_UART4_BASE, NULL,
-			&spear310_uart_data[3]),
-	OF_DEV_AUXDATA("arm,pl011", SPEAR310_UART5_BASE, NULL,
-			&spear310_uart_data[4]),
-	{}
-};
-
->>>>>>> f3f08dcb
 static void __init spear310_dt_init(void)
 {
 	void __iomem *base;
@@ -487,12 +437,6 @@
 	pl080_plat_data.slave_channels = spear310_dma_info;
 	pl080_plat_data.num_slave_channels = ARRAY_SIZE(spear310_dma_info);
 
-<<<<<<< HEAD
-	pl080_plat_data.slave_channels = spear310_dma_info;
-	pl080_plat_data.num_slave_channels = ARRAY_SIZE(spear310_dma_info);
-
-=======
->>>>>>> f3f08dcb
 	of_platform_populate(NULL, of_default_bus_match_table,
 			spear310_auxdata_lookup, NULL);
 
@@ -522,22 +466,6 @@
 		ret = spear_shirq_register(&shirq_intrcomm_ras);
 		if (ret)
 			pr_err("Error registering Shared IRQ 4\n");
-<<<<<<< HEAD
-	}
-
-	if (of_machine_is_compatible("st,spear310-evb")) {
-		/* pmx initialization */
-		pmx_driver.base = base;
-		pmx_driver.mode = NULL;
-		pmx_driver.devs = spear310_evb_pmx_devs;
-		pmx_driver.devs_count = ARRAY_SIZE(spear310_evb_pmx_devs);
-
-		ret = pmx_register(&pmx_driver);
-		if (ret)
-			pr_err("padmux: registration failed. err no: %d\n",
-					ret);
-=======
->>>>>>> f3f08dcb
 	}
 }
 

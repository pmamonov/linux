/*
 * linux/arch/arm/mach-omap2/timer.c
 *
 * OMAP2 GP timer support.
 *
 * Copyright (C) 2009 Nokia Corporation
 *
 * Update to use new clocksource/clockevent layers
 * Author: Kevin Hilman, MontaVista Software, Inc. <source@mvista.com>
 * Copyright (C) 2007 MontaVista Software, Inc.
 *
 * Original driver:
 * Copyright (C) 2005 Nokia Corporation
 * Author: Paul Mundt <paul.mundt@nokia.com>
 *         Juha Yrjölä <juha.yrjola@nokia.com>
 * OMAP Dual-mode timer framework support by Timo Teras
 *
 * Some parts based off of TI's 24xx code:
 *
 * Copyright (C) 2004-2009 Texas Instruments, Inc.
 *
 * Roughly modelled after the OMAP1 MPU timer code.
 * Added OMAP4 support - Santosh Shilimkar <santosh.shilimkar@ti.com>
 *
 * This file is subject to the terms and conditions of the GNU General Public
 * License. See the file "COPYING" in the main directory of this archive
 * for more details.
 */
#include <linux/init.h>
#include <linux/time.h>
#include <linux/interrupt.h>
#include <linux/err.h>
#include <linux/clk.h>
#include <linux/delay.h>
#include <linux/irq.h>
#include <linux/clocksource.h>
#include <linux/clockchips.h>
#include <linux/slab.h>
#include <linux/of.h>
#include <linux/of_address.h>
#include <linux/of_irq.h>
#include <linux/platform_device.h>
#include <linux/platform_data/dmtimer-omap.h>

#include <asm/mach/time.h>
#include <asm/smp_twd.h>
#include <asm/sched_clock.h>

#include <asm/arch_timer.h>
#include "omap_hwmod.h"
#include "omap_device.h"
#include <plat/counter-32k.h>
#include <plat/dmtimer.h>
#include "omap-pm.h"

#include "soc.h"
#include "common.h"
#include "powerdomain.h"

<<<<<<< HEAD
/* Parent clocks, eventually these will come from the clock framework */

#define OMAP2_MPU_SOURCE	"sys_ck"
#define OMAP3_MPU_SOURCE	OMAP2_MPU_SOURCE
#define OMAP4_MPU_SOURCE	"sys_clkin_ck"
#define OMAP5_MPU_SOURCE	"sys_clkin"
#define OMAP2_32K_SOURCE	"func_32k_ck"
#define OMAP3_32K_SOURCE	"omap_32k_fck"
#define OMAP4_32K_SOURCE	"sys_32k_ck"

=======
>>>>>>> 4615943c
#define REALTIME_COUNTER_BASE				0x48243200
#define INCREMENTER_NUMERATOR_OFFSET			0x10
#define INCREMENTER_DENUMERATOR_RELOAD_OFFSET		0x14
#define NUMERATOR_DENUMERATOR_MASK			0xfffff000

/* Clockevent code */

static struct omap_dm_timer clkev;
static struct clock_event_device clockevent_gpt;

static irqreturn_t omap2_gp_timer_interrupt(int irq, void *dev_id)
{
	struct clock_event_device *evt = &clockevent_gpt;

	__omap_dm_timer_write_status(&clkev, OMAP_TIMER_INT_OVERFLOW);

	evt->event_handler(evt);
	return IRQ_HANDLED;
}

static struct irqaction omap2_gp_timer_irq = {
	.name		= "gp_timer",
	.flags		= IRQF_DISABLED | IRQF_TIMER | IRQF_IRQPOLL,
	.handler	= omap2_gp_timer_interrupt,
};

static int omap2_gp_timer_set_next_event(unsigned long cycles,
					 struct clock_event_device *evt)
{
	__omap_dm_timer_load_start(&clkev, OMAP_TIMER_CTRL_ST,
				   0xffffffff - cycles, OMAP_TIMER_POSTED);

	return 0;
}

static void omap2_gp_timer_set_mode(enum clock_event_mode mode,
				    struct clock_event_device *evt)
{
	u32 period;

	__omap_dm_timer_stop(&clkev, OMAP_TIMER_POSTED, clkev.rate);

	switch (mode) {
	case CLOCK_EVT_MODE_PERIODIC:
		period = clkev.rate / HZ;
		period -= 1;
		/* Looks like we need to first set the load value separately */
		__omap_dm_timer_write(&clkev, OMAP_TIMER_LOAD_REG,
				      0xffffffff - period, OMAP_TIMER_POSTED);
		__omap_dm_timer_load_start(&clkev,
					OMAP_TIMER_CTRL_AR | OMAP_TIMER_CTRL_ST,
					0xffffffff - period, OMAP_TIMER_POSTED);
		break;
	case CLOCK_EVT_MODE_ONESHOT:
		break;
	case CLOCK_EVT_MODE_UNUSED:
	case CLOCK_EVT_MODE_SHUTDOWN:
	case CLOCK_EVT_MODE_RESUME:
		break;
	}
}

static struct clock_event_device clockevent_gpt = {
	.features       = CLOCK_EVT_FEAT_PERIODIC | CLOCK_EVT_FEAT_ONESHOT,
	.rating		= 300,
	.set_next_event	= omap2_gp_timer_set_next_event,
	.set_mode	= omap2_gp_timer_set_mode,
};

static struct property device_disabled = {
	.name = "status",
	.length = sizeof("disabled"),
	.value = "disabled",
};

static struct of_device_id omap_timer_match[] __initdata = {
	{ .compatible = "ti,omap2-timer", },
	{ }
};

/**
 * omap_get_timer_dt - get a timer using device-tree
 * @match	- device-tree match structure for matching a device type
 * @property	- optional timer property to match
 *
 * Helper function to get a timer during early boot using device-tree for use
 * as kernel system timer. Optionally, the property argument can be used to
 * select a timer with a specific property. Once a timer is found then mark
 * the timer node in device-tree as disabled, to prevent the kernel from
 * registering this timer as a platform device and so no one else can use it.
 */
static struct device_node * __init omap_get_timer_dt(struct of_device_id *match,
						     const char *property)
{
	struct device_node *np;

	for_each_matching_node(np, match) {
		if (!of_device_is_available(np))
			continue;

		if (property && !of_get_property(np, property, NULL))
			continue;

		if (!property && (of_get_property(np, "ti,timer-alwon", NULL) ||
				  of_get_property(np, "ti,timer-dsp", NULL) ||
				  of_get_property(np, "ti,timer-pwm", NULL) ||
				  of_get_property(np, "ti,timer-secure", NULL)))
			continue;

		of_add_property(np, &device_disabled);
		return np;
	}

	return NULL;
}

/**
 * omap_dmtimer_init - initialisation function when device tree is used
 *
 * For secure OMAP3 devices, timers with device type "timer-secure" cannot
 * be used by the kernel as they are reserved. Therefore, to prevent the
 * kernel registering these devices remove them dynamically from the device
 * tree on boot.
 */
static void __init omap_dmtimer_init(void)
{
	struct device_node *np;

	if (!cpu_is_omap34xx())
		return;

	/* If we are a secure device, remove any secure timer nodes */
	if ((omap_type() != OMAP2_DEVICE_TYPE_GP)) {
		np = omap_get_timer_dt(omap_timer_match, "ti,timer-secure");
		if (np)
			of_node_put(np);
	}
}

/**
 * omap_dm_timer_get_errata - get errata flags for a timer
 *
 * Get the timer errata flags that are specific to the OMAP device being used.
 */
static u32 __init omap_dm_timer_get_errata(void)
{
	if (cpu_is_omap24xx())
		return 0;

	return OMAP_TIMER_ERRATA_I103_I767;
}

static int __init omap_dm_timer_init_one(struct omap_dm_timer *timer,
					 const char *fck_source,
					 const char *property,
					 const char **timer_name,
					 int posted)
{
	char name[10]; /* 10 = sizeof("gptXX_Xck0") */
	const char *oh_name;
	struct device_node *np;
	struct omap_hwmod *oh;
	struct resource irq, mem;
	struct clk *src;
	int r = 0;

	if (of_have_populated_dt()) {
		np = omap_get_timer_dt(omap_timer_match, property);
		if (!np)
			return -ENODEV;

		of_property_read_string_index(np, "ti,hwmods", 0, &oh_name);
		if (!oh_name)
			return -ENODEV;

		timer->irq = irq_of_parse_and_map(np, 0);
		if (!timer->irq)
			return -ENXIO;

		timer->io_base = of_iomap(np, 0);

		of_node_put(np);
	} else {
		if (omap_dm_timer_reserve_systimer(timer->id))
			return -ENODEV;

		sprintf(name, "timer%d", timer->id);
		oh_name = name;
	}

	oh = omap_hwmod_lookup(oh_name);
	if (!oh)
		return -ENODEV;

	*timer_name = oh->name;

	if (!of_have_populated_dt()) {
		r = omap_hwmod_get_resource_byname(oh, IORESOURCE_IRQ, NULL,
						   &irq);
		if (r)
			return -ENXIO;
		timer->irq = irq.start;

		r = omap_hwmod_get_resource_byname(oh, IORESOURCE_MEM, NULL,
						   &mem);
		if (r)
			return -ENXIO;

		/* Static mapping, never released */
		timer->io_base = ioremap(mem.start, mem.end - mem.start);
	}

	if (!timer->io_base)
		return -ENXIO;

	/* After the dmtimer is using hwmod these clocks won't be needed */
	timer->fclk = clk_get(NULL, omap_hwmod_get_main_clk(oh));
	if (IS_ERR(timer->fclk))
		return PTR_ERR(timer->fclk);

	src = clk_get(NULL, fck_source);
	if (IS_ERR(src))
		return PTR_ERR(src);

	if (clk_get_parent(timer->fclk) != src) {
		r = clk_set_parent(timer->fclk, src);
		if (r < 0) {
			pr_warn("%s: %s cannot set source\n", __func__,
				oh->name);
			clk_put(src);
			return r;
		}
	}

	clk_put(src);

	omap_hwmod_setup_one(oh_name);
	omap_hwmod_enable(oh);
	__omap_dm_timer_init_regs(timer);

	if (posted)
		__omap_dm_timer_enable_posted(timer);

	/* Check that the intended posted configuration matches the actual */
	if (posted != timer->posted)
		return -EINVAL;

	timer->rate = clk_get_rate(timer->fclk);
	timer->reserved = 1;

	return r;
}

static void __init omap2_gp_clockevent_init(int gptimer_id,
						const char *fck_source,
						const char *property)
{
	int res;

	clkev.id = gptimer_id;
	clkev.errata = omap_dm_timer_get_errata();

	/*
	 * For clock-event timers we never read the timer counter and
	 * so we are not impacted by errata i103 and i767. Therefore,
	 * we can safely ignore this errata for clock-event timers.
	 */
	__omap_dm_timer_override_errata(&clkev, OMAP_TIMER_ERRATA_I103_I767);

	res = omap_dm_timer_init_one(&clkev, fck_source, property,
				     &clockevent_gpt.name, OMAP_TIMER_POSTED);
	BUG_ON(res);

	omap2_gp_timer_irq.dev_id = &clkev;
	setup_irq(clkev.irq, &omap2_gp_timer_irq);

	__omap_dm_timer_int_enable(&clkev, OMAP_TIMER_INT_OVERFLOW);

	clockevent_gpt.cpumask = cpu_possible_mask;
	clockevent_gpt.irq = omap_dm_timer_get_irq(&clkev);
	clockevents_config_and_register(&clockevent_gpt, clkev.rate,
					3, /* Timer internal resynch latency */
					0xffffffff);

	pr_info("OMAP clockevent source: %s at %lu Hz\n", clockevent_gpt.name,
		clkev.rate);
}

/* Clocksource code */
static struct omap_dm_timer clksrc;
static bool use_gptimer_clksrc;

/*
 * clocksource
 */
static cycle_t clocksource_read_cycles(struct clocksource *cs)
{
	return (cycle_t)__omap_dm_timer_read_counter(&clksrc,
						     OMAP_TIMER_NONPOSTED);
}

static struct clocksource clocksource_gpt = {
	.rating		= 300,
	.read		= clocksource_read_cycles,
	.mask		= CLOCKSOURCE_MASK(32),
	.flags		= CLOCK_SOURCE_IS_CONTINUOUS,
};

static u32 notrace dmtimer_read_sched_clock(void)
{
	if (clksrc.reserved)
		return __omap_dm_timer_read_counter(&clksrc,
						    OMAP_TIMER_NONPOSTED);

	return 0;
}

static struct of_device_id omap_counter_match[] __initdata = {
	{ .compatible = "ti,omap-counter32k", },
	{ }
};

/* Setup free-running counter for clocksource */
static int __init __maybe_unused omap2_sync32k_clocksource_init(void)
{
	int ret;
	struct device_node *np = NULL;
	struct omap_hwmod *oh;
	void __iomem *vbase;
	const char *oh_name = "counter_32k";

	/*
	 * If device-tree is present, then search the DT blob
	 * to see if the 32kHz counter is supported.
	 */
	if (of_have_populated_dt()) {
		np = omap_get_timer_dt(omap_counter_match, NULL);
		if (!np)
			return -ENODEV;

		of_property_read_string_index(np, "ti,hwmods", 0, &oh_name);
		if (!oh_name)
			return -ENODEV;
	}

	/*
	 * First check hwmod data is available for sync32k counter
	 */
	oh = omap_hwmod_lookup(oh_name);
	if (!oh || oh->slaves_cnt == 0)
		return -ENODEV;

	omap_hwmod_setup_one(oh_name);

	if (np) {
		vbase = of_iomap(np, 0);
		of_node_put(np);
	} else {
		vbase = omap_hwmod_get_mpu_rt_va(oh);
	}

	if (!vbase) {
		pr_warn("%s: failed to get counter_32k resource\n", __func__);
		return -ENXIO;
	}

	ret = omap_hwmod_enable(oh);
	if (ret) {
		pr_warn("%s: failed to enable counter_32k module (%d)\n",
							__func__, ret);
		return ret;
	}

	ret = omap_init_clocksource_32k(vbase);
	if (ret) {
		pr_warn("%s: failed to initialize counter_32k as a clocksource (%d)\n",
							__func__, ret);
		omap_hwmod_idle(oh);
	}

	return ret;
}

static void __init omap2_gptimer_clocksource_init(int gptimer_id,
						  const char *fck_source,
						  const char *property)
{
	int res;

	clksrc.id = gptimer_id;
	clksrc.errata = omap_dm_timer_get_errata();

	res = omap_dm_timer_init_one(&clksrc, fck_source, property,
				     &clocksource_gpt.name,
				     OMAP_TIMER_NONPOSTED);
	BUG_ON(res);

	__omap_dm_timer_load_start(&clksrc,
				   OMAP_TIMER_CTRL_ST | OMAP_TIMER_CTRL_AR, 0,
				   OMAP_TIMER_NONPOSTED);
	setup_sched_clock(dmtimer_read_sched_clock, 32, clksrc.rate);

	if (clocksource_register_hz(&clocksource_gpt, clksrc.rate))
		pr_err("Could not register clocksource %s\n",
			clocksource_gpt.name);
	else
		pr_info("OMAP clocksource: %s at %lu Hz\n",
			clocksource_gpt.name, clksrc.rate);
}

#ifdef CONFIG_SOC_HAS_REALTIME_COUNTER
/*
 * The realtime counter also called master counter, is a free-running
 * counter, which is related to real time. It produces the count used
 * by the CPU local timer peripherals in the MPU cluster. The timer counts
 * at a rate of 6.144 MHz. Because the device operates on different clocks
 * in different power modes, the master counter shifts operation between
 * clocks, adjusting the increment per clock in hardware accordingly to
 * maintain a constant count rate.
 */
static void __init realtime_counter_init(void)
{
	void __iomem *base;
	static struct clk *sys_clk;
	unsigned long rate;
	unsigned int reg, num, den;

	base = ioremap(REALTIME_COUNTER_BASE, SZ_32);
	if (!base) {
		pr_err("%s: ioremap failed\n", __func__);
		return;
	}
	sys_clk = clk_get(NULL, OMAP5_MPU_SOURCE);
	if (IS_ERR(sys_clk)) {
		pr_err("%s: failed to get system clock handle\n", __func__);
		iounmap(base);
		return;
	}

	rate = clk_get_rate(sys_clk);
	/* Numerator/denumerator values refer TRM Realtime Counter section */
	switch (rate) {
	case 1200000:
		num = 64;
		den = 125;
		break;
	case 1300000:
		num = 768;
		den = 1625;
		break;
	case 19200000:
		num = 8;
		den = 25;
		break;
	case 2600000:
		num = 384;
		den = 1625;
		break;
	case 2700000:
		num = 256;
		den = 1125;
		break;
	case 38400000:
	default:
		/* Program it for 38.4 MHz */
		num = 4;
		den = 25;
		break;
	}

	/* Program numerator and denumerator registers */
	reg = __raw_readl(base + INCREMENTER_NUMERATOR_OFFSET) &
			NUMERATOR_DENUMERATOR_MASK;
	reg |= num;
	__raw_writel(reg, base + INCREMENTER_NUMERATOR_OFFSET);

	reg = __raw_readl(base + INCREMENTER_NUMERATOR_OFFSET) &
			NUMERATOR_DENUMERATOR_MASK;
	reg |= den;
	__raw_writel(reg, base + INCREMENTER_DENUMERATOR_RELOAD_OFFSET);

	iounmap(base);
}
#else
static inline void __init realtime_counter_init(void)
{}
#endif

#define OMAP_SYS_GP_TIMER_INIT(name, clkev_nr, clkev_src, clkev_prop,	\
<<<<<<< HEAD
			       clksrc_nr, clksrc_src)			\
=======
			       clksrc_nr, clksrc_src, clksrc_prop)	\
>>>>>>> 4615943c
void __init omap##name##_gptimer_timer_init(void)			\
{									\
	omap_dmtimer_init();						\
	omap2_gp_clockevent_init((clkev_nr), clkev_src, clkev_prop);	\
	omap2_gptimer_clocksource_init((clksrc_nr), clksrc_src,		\
					clksrc_prop);			\
}

#define OMAP_SYS_32K_TIMER_INIT(name, clkev_nr, clkev_src, clkev_prop,	\
<<<<<<< HEAD
				clksrc_nr, clksrc_src)			\
=======
				clksrc_nr, clksrc_src, clksrc_prop)	\
>>>>>>> 4615943c
void __init omap##name##_sync32k_timer_init(void)		\
{									\
	omap_dmtimer_init();						\
	omap2_gp_clockevent_init((clkev_nr), clkev_src, clkev_prop);	\
	/* Enable the use of clocksource="gp_timer" kernel parameter */	\
	if (use_gptimer_clksrc)						\
		omap2_gptimer_clocksource_init((clksrc_nr), clksrc_src,	\
						clksrc_prop);		\
	else								\
		omap2_sync32k_clocksource_init();			\
}

#ifdef CONFIG_ARCH_OMAP2
<<<<<<< HEAD
OMAP_SYS_32K_TIMER_INIT(2, 1, OMAP2_32K_SOURCE, "ti,timer-alwon",
			2, OMAP2_MPU_SOURCE);
#endif /* CONFIG_ARCH_OMAP2 */

#ifdef CONFIG_ARCH_OMAP3
OMAP_SYS_32K_TIMER_INIT(3, 1, OMAP3_32K_SOURCE, "ti,timer-alwon",
			2, OMAP3_MPU_SOURCE);
OMAP_SYS_32K_TIMER_INIT(3_secure, 12, OMAP3_32K_SOURCE, "ti,timer-secure",
			2, OMAP3_MPU_SOURCE);
OMAP_SYS_GP_TIMER_INIT(3_gp, 1, OMAP3_MPU_SOURCE, "ti,timer-alwon",
		       2, OMAP3_MPU_SOURCE);
#endif /* CONFIG_ARCH_OMAP3 */

#ifdef CONFIG_SOC_AM33XX
OMAP_SYS_GP_TIMER_INIT(3_am33xx, 1, OMAP4_MPU_SOURCE, "ti,timer-alwon",
		       2, OMAP4_MPU_SOURCE);
#endif /* CONFIG_SOC_AM33XX */
=======
OMAP_SYS_32K_TIMER_INIT(2, 1, "timer_32k_ck", "ti,timer-alwon",
			2, "timer_sys_ck", NULL);
#endif /* CONFIG_ARCH_OMAP2 */

#ifdef CONFIG_ARCH_OMAP3
OMAP_SYS_32K_TIMER_INIT(3, 1, "timer_32k_ck", "ti,timer-alwon",
			2, "timer_sys_ck", NULL);
OMAP_SYS_32K_TIMER_INIT(3_secure, 12, "secure_32k_fck", "ti,timer-secure",
			2, "timer_sys_ck", NULL);
#endif /* CONFIG_ARCH_OMAP3 */

#if defined(CONFIG_ARCH_OMAP3) || defined(CONFIG_SOC_AM33XX)
OMAP_SYS_GP_TIMER_INIT(3, 2, "timer_sys_ck", NULL,
		       1, "timer_sys_ck", "ti,timer-alwon");
#endif

#if defined(CONFIG_ARCH_OMAP4) || defined(CONFIG_SOC_OMAP5)
static OMAP_SYS_32K_TIMER_INIT(4, 1, "timer_32k_ck", "ti,timer-alwon",
			       2, "sys_clkin_ck", NULL);
#endif
>>>>>>> 4615943c

#ifdef CONFIG_ARCH_OMAP4
#ifdef CONFIG_LOCAL_TIMERS
static DEFINE_TWD_LOCAL_TIMER(twd_local_timer, OMAP44XX_LOCAL_TWD_BASE, 29);
void __init omap4_local_timer_init(void)
{
	omap4_sync32k_timer_init();
	/* Local timers are not supprted on OMAP4430 ES1.0 */
	if (omap_rev() != OMAP4430_REV_ES1_0) {
		int err;

		if (of_have_populated_dt()) {
			twd_local_timer_of_register();
			return;
		}

		err = twd_local_timer_register(&twd_local_timer);
		if (err)
			pr_err("twd_local_timer_register failed %d\n", err);
	}
}
#else /* CONFIG_LOCAL_TIMERS */
void __init omap4_local_timer_init(void)
{
	omap4_sync32k_timer_init();
}
#endif /* CONFIG_LOCAL_TIMERS */
#endif /* CONFIG_ARCH_OMAP4 */

#ifdef CONFIG_SOC_OMAP5
<<<<<<< HEAD
OMAP_SYS_32K_TIMER_INIT(5, 1, OMAP4_32K_SOURCE, "ti,timer-alwon",
			2, OMAP5_MPU_SOURCE);
=======
>>>>>>> 4615943c
void __init omap5_realtime_timer_init(void)
{
	int err;

	omap4_sync32k_timer_init();
	realtime_counter_init();

	err = arch_timer_of_register();
	if (err)
		pr_err("%s: arch_timer_register failed %d\n", __func__, err);
}
#endif /* CONFIG_SOC_OMAP5 */

/**
 * omap_timer_init - build and register timer device with an
 * associated timer hwmod
 * @oh:	timer hwmod pointer to be used to build timer device
 * @user:	parameter that can be passed from calling hwmod API
 *
 * Called by omap_hwmod_for_each_by_class to register each of the timer
 * devices present in the system. The number of timer devices is known
 * by parsing through the hwmod database for a given class name. At the
 * end of function call memory is allocated for timer device and it is
 * registered to the framework ready to be proved by the driver.
 */
static int __init omap_timer_init(struct omap_hwmod *oh, void *unused)
{
	int id;
	int ret = 0;
	char *name = "omap_timer";
	struct dmtimer_platform_data *pdata;
	struct platform_device *pdev;
	struct omap_timer_capability_dev_attr *timer_dev_attr;

	pr_debug("%s: %s\n", __func__, oh->name);

	/* on secure device, do not register secure timer */
	timer_dev_attr = oh->dev_attr;
	if (omap_type() != OMAP2_DEVICE_TYPE_GP && timer_dev_attr)
		if (timer_dev_attr->timer_capability == OMAP_TIMER_SECURE)
			return ret;

	pdata = kzalloc(sizeof(*pdata), GFP_KERNEL);
	if (!pdata) {
		pr_err("%s: No memory for [%s]\n", __func__, oh->name);
		return -ENOMEM;
	}

	/*
	 * Extract the IDs from name field in hwmod database
	 * and use the same for constructing ids' for the
	 * timer devices. In a way, we are avoiding usage of
	 * static variable witin the function to do the same.
	 * CAUTION: We have to be careful and make sure the
	 * name in hwmod database does not change in which case
	 * we might either make corresponding change here or
	 * switch back static variable mechanism.
	 */
	sscanf(oh->name, "timer%2d", &id);

	if (timer_dev_attr)
		pdata->timer_capability = timer_dev_attr->timer_capability;

	pdata->timer_errata = omap_dm_timer_get_errata();
	pdata->get_context_loss_count = omap_pm_get_dev_context_loss_count;

	pdev = omap_device_build(name, id, oh, pdata, sizeof(*pdata));

	if (IS_ERR(pdev)) {
		pr_err("%s: Can't build omap_device for %s: %s.\n",
			__func__, name, oh->name);
		ret = -EINVAL;
	}

	kfree(pdata);

	return ret;
}

/**
 * omap2_dm_timer_init - top level regular device initialization
 *
 * Uses dedicated hwmod api to parse through hwmod database for
 * given class name and then build and register the timer device.
 */
static int __init omap2_dm_timer_init(void)
{
	int ret;

	/* If dtb is there, the devices will be created dynamically */
	if (of_have_populated_dt())
		return -ENODEV;

	ret = omap_hwmod_for_each_by_class("timer", omap_timer_init, NULL);
	if (unlikely(ret)) {
		pr_err("%s: device registration failed.\n", __func__);
		return -EINVAL;
	}

	return 0;
}
omap_arch_initcall(omap2_dm_timer_init);

/**
 * omap2_override_clocksource - clocksource override with user configuration
 *
 * Allows user to override default clocksource, using kernel parameter
 *   clocksource="gp_timer"	(For all OMAP2PLUS architectures)
 *
 * Note that, here we are using same standard kernel parameter "clocksource=",
 * and not introducing any OMAP specific interface.
 */
static int __init omap2_override_clocksource(char *str)
{
	if (!str)
		return 0;
	/*
	 * For OMAP architecture, we only have two options
	 *    - sync_32k (default)
	 *    - gp_timer (sys_clk based)
	 */
	if (!strcmp(str, "gp_timer"))
		use_gptimer_clksrc = true;

	return 0;
}
early_param("clocksource", omap2_override_clocksource);<|MERGE_RESOLUTION|>--- conflicted
+++ resolved
@@ -57,19 +57,6 @@
 #include "common.h"
 #include "powerdomain.h"
 
-<<<<<<< HEAD
-/* Parent clocks, eventually these will come from the clock framework */
-
-#define OMAP2_MPU_SOURCE	"sys_ck"
-#define OMAP3_MPU_SOURCE	OMAP2_MPU_SOURCE
-#define OMAP4_MPU_SOURCE	"sys_clkin_ck"
-#define OMAP5_MPU_SOURCE	"sys_clkin"
-#define OMAP2_32K_SOURCE	"func_32k_ck"
-#define OMAP3_32K_SOURCE	"omap_32k_fck"
-#define OMAP4_32K_SOURCE	"sys_32k_ck"
-
-=======
->>>>>>> 4615943c
 #define REALTIME_COUNTER_BASE				0x48243200
 #define INCREMENTER_NUMERATOR_OFFSET			0x10
 #define INCREMENTER_DENUMERATOR_RELOAD_OFFSET		0x14
@@ -502,7 +489,7 @@
 		pr_err("%s: ioremap failed\n", __func__);
 		return;
 	}
-	sys_clk = clk_get(NULL, OMAP5_MPU_SOURCE);
+	sys_clk = clk_get(NULL, "sys_clkin");
 	if (IS_ERR(sys_clk)) {
 		pr_err("%s: failed to get system clock handle\n", __func__);
 		iounmap(base);
@@ -559,11 +546,7 @@
 #endif
 
 #define OMAP_SYS_GP_TIMER_INIT(name, clkev_nr, clkev_src, clkev_prop,	\
-<<<<<<< HEAD
-			       clksrc_nr, clksrc_src)			\
-=======
 			       clksrc_nr, clksrc_src, clksrc_prop)	\
->>>>>>> 4615943c
 void __init omap##name##_gptimer_timer_init(void)			\
 {									\
 	omap_dmtimer_init();						\
@@ -573,11 +556,7 @@
 }
 
 #define OMAP_SYS_32K_TIMER_INIT(name, clkev_nr, clkev_src, clkev_prop,	\
-<<<<<<< HEAD
-				clksrc_nr, clksrc_src)			\
-=======
 				clksrc_nr, clksrc_src, clksrc_prop)	\
->>>>>>> 4615943c
 void __init omap##name##_sync32k_timer_init(void)		\
 {									\
 	omap_dmtimer_init();						\
@@ -591,25 +570,6 @@
 }
 
 #ifdef CONFIG_ARCH_OMAP2
-<<<<<<< HEAD
-OMAP_SYS_32K_TIMER_INIT(2, 1, OMAP2_32K_SOURCE, "ti,timer-alwon",
-			2, OMAP2_MPU_SOURCE);
-#endif /* CONFIG_ARCH_OMAP2 */
-
-#ifdef CONFIG_ARCH_OMAP3
-OMAP_SYS_32K_TIMER_INIT(3, 1, OMAP3_32K_SOURCE, "ti,timer-alwon",
-			2, OMAP3_MPU_SOURCE);
-OMAP_SYS_32K_TIMER_INIT(3_secure, 12, OMAP3_32K_SOURCE, "ti,timer-secure",
-			2, OMAP3_MPU_SOURCE);
-OMAP_SYS_GP_TIMER_INIT(3_gp, 1, OMAP3_MPU_SOURCE, "ti,timer-alwon",
-		       2, OMAP3_MPU_SOURCE);
-#endif /* CONFIG_ARCH_OMAP3 */
-
-#ifdef CONFIG_SOC_AM33XX
-OMAP_SYS_GP_TIMER_INIT(3_am33xx, 1, OMAP4_MPU_SOURCE, "ti,timer-alwon",
-		       2, OMAP4_MPU_SOURCE);
-#endif /* CONFIG_SOC_AM33XX */
-=======
 OMAP_SYS_32K_TIMER_INIT(2, 1, "timer_32k_ck", "ti,timer-alwon",
 			2, "timer_sys_ck", NULL);
 #endif /* CONFIG_ARCH_OMAP2 */
@@ -630,7 +590,6 @@
 static OMAP_SYS_32K_TIMER_INIT(4, 1, "timer_32k_ck", "ti,timer-alwon",
 			       2, "sys_clkin_ck", NULL);
 #endif
->>>>>>> 4615943c
 
 #ifdef CONFIG_ARCH_OMAP4
 #ifdef CONFIG_LOCAL_TIMERS
@@ -661,11 +620,6 @@
 #endif /* CONFIG_ARCH_OMAP4 */
 
 #ifdef CONFIG_SOC_OMAP5
-<<<<<<< HEAD
-OMAP_SYS_32K_TIMER_INIT(5, 1, OMAP4_32K_SOURCE, "ti,timer-alwon",
-			2, OMAP5_MPU_SOURCE);
-=======
->>>>>>> 4615943c
 void __init omap5_realtime_timer_init(void)
 {
 	int err;

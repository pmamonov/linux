#include <linux/bitops.h>
#include <linux/types.h>
#include <linux/slab.h>

#include <asm/perf_event.h>
#include <asm/insn.h>

#include "perf_event.h"

/* The size of a BTS record in bytes: */
#define BTS_RECORD_SIZE		24

#define BTS_BUFFER_SIZE		(PAGE_SIZE << 4)
#define PEBS_BUFFER_SIZE	PAGE_SIZE

/*
 * pebs_record_32 for p4 and core not supported

struct pebs_record_32 {
	u32 flags, ip;
	u32 ax, bc, cx, dx;
	u32 si, di, bp, sp;
};

 */

struct pebs_record_core {
	u64 flags, ip;
	u64 ax, bx, cx, dx;
	u64 si, di, bp, sp;
	u64 r8,  r9,  r10, r11;
	u64 r12, r13, r14, r15;
};

struct pebs_record_nhm {
	u64 flags, ip;
	u64 ax, bx, cx, dx;
	u64 si, di, bp, sp;
	u64 r8,  r9,  r10, r11;
	u64 r12, r13, r14, r15;
	u64 status, dla, dse, lat;
};

void init_debug_store_on_cpu(int cpu)
{
	struct debug_store *ds = per_cpu(cpu_hw_events, cpu).ds;

	if (!ds)
		return;

	wrmsr_on_cpu(cpu, MSR_IA32_DS_AREA,
		     (u32)((u64)(unsigned long)ds),
		     (u32)((u64)(unsigned long)ds >> 32));
}

void fini_debug_store_on_cpu(int cpu)
{
	if (!per_cpu(cpu_hw_events, cpu).ds)
		return;

	wrmsr_on_cpu(cpu, MSR_IA32_DS_AREA, 0, 0);
}

static int alloc_pebs_buffer(int cpu)
{
	struct debug_store *ds = per_cpu(cpu_hw_events, cpu).ds;
	int node = cpu_to_node(cpu);
	int max, thresh = 1; /* always use a single PEBS record */
	void *buffer;

	if (!x86_pmu.pebs)
		return 0;

	buffer = kmalloc_node(PEBS_BUFFER_SIZE, GFP_KERNEL | __GFP_ZERO, node);
	if (unlikely(!buffer))
		return -ENOMEM;

	max = PEBS_BUFFER_SIZE / x86_pmu.pebs_record_size;

	ds->pebs_buffer_base = (u64)(unsigned long)buffer;
	ds->pebs_index = ds->pebs_buffer_base;
	ds->pebs_absolute_maximum = ds->pebs_buffer_base +
		max * x86_pmu.pebs_record_size;

	ds->pebs_interrupt_threshold = ds->pebs_buffer_base +
		thresh * x86_pmu.pebs_record_size;

	return 0;
}

static void release_pebs_buffer(int cpu)
{
	struct debug_store *ds = per_cpu(cpu_hw_events, cpu).ds;

	if (!ds || !x86_pmu.pebs)
		return;

	kfree((void *)(unsigned long)ds->pebs_buffer_base);
	ds->pebs_buffer_base = 0;
}

static int alloc_bts_buffer(int cpu)
{
	struct debug_store *ds = per_cpu(cpu_hw_events, cpu).ds;
	int node = cpu_to_node(cpu);
	int max, thresh;
	void *buffer;

	if (!x86_pmu.bts)
		return 0;

	buffer = kmalloc_node(BTS_BUFFER_SIZE, GFP_KERNEL | __GFP_ZERO, node);
	if (unlikely(!buffer))
		return -ENOMEM;

	max = BTS_BUFFER_SIZE / BTS_RECORD_SIZE;
	thresh = max / 16;

	ds->bts_buffer_base = (u64)(unsigned long)buffer;
	ds->bts_index = ds->bts_buffer_base;
	ds->bts_absolute_maximum = ds->bts_buffer_base +
		max * BTS_RECORD_SIZE;
	ds->bts_interrupt_threshold = ds->bts_absolute_maximum -
		thresh * BTS_RECORD_SIZE;

	return 0;
}

static void release_bts_buffer(int cpu)
{
	struct debug_store *ds = per_cpu(cpu_hw_events, cpu).ds;

	if (!ds || !x86_pmu.bts)
		return;

	kfree((void *)(unsigned long)ds->bts_buffer_base);
	ds->bts_buffer_base = 0;
}

static int alloc_ds_buffer(int cpu)
{
	int node = cpu_to_node(cpu);
	struct debug_store *ds;

	ds = kmalloc_node(sizeof(*ds), GFP_KERNEL | __GFP_ZERO, node);
	if (unlikely(!ds))
		return -ENOMEM;

	per_cpu(cpu_hw_events, cpu).ds = ds;

	return 0;
}

static void release_ds_buffer(int cpu)
{
	struct debug_store *ds = per_cpu(cpu_hw_events, cpu).ds;

	if (!ds)
		return;

	per_cpu(cpu_hw_events, cpu).ds = NULL;
	kfree(ds);
}

void release_ds_buffers(void)
{
	int cpu;

	if (!x86_pmu.bts && !x86_pmu.pebs)
		return;

	get_online_cpus();
	for_each_online_cpu(cpu)
		fini_debug_store_on_cpu(cpu);

	for_each_possible_cpu(cpu) {
		release_pebs_buffer(cpu);
		release_bts_buffer(cpu);
		release_ds_buffer(cpu);
	}
	put_online_cpus();
}

void reserve_ds_buffers(void)
{
	int bts_err = 0, pebs_err = 0;
	int cpu;

	x86_pmu.bts_active = 0;
	x86_pmu.pebs_active = 0;

	if (!x86_pmu.bts && !x86_pmu.pebs)
		return;

	if (!x86_pmu.bts)
		bts_err = 1;

	if (!x86_pmu.pebs)
		pebs_err = 1;

	get_online_cpus();

	for_each_possible_cpu(cpu) {
		if (alloc_ds_buffer(cpu)) {
			bts_err = 1;
			pebs_err = 1;
		}

		if (!bts_err && alloc_bts_buffer(cpu))
			bts_err = 1;

		if (!pebs_err && alloc_pebs_buffer(cpu))
			pebs_err = 1;

		if (bts_err && pebs_err)
			break;
	}

	if (bts_err) {
		for_each_possible_cpu(cpu)
			release_bts_buffer(cpu);
	}

	if (pebs_err) {
		for_each_possible_cpu(cpu)
			release_pebs_buffer(cpu);
	}

	if (bts_err && pebs_err) {
		for_each_possible_cpu(cpu)
			release_ds_buffer(cpu);
	} else {
		if (x86_pmu.bts && !bts_err)
			x86_pmu.bts_active = 1;

		if (x86_pmu.pebs && !pebs_err)
			x86_pmu.pebs_active = 1;

		for_each_online_cpu(cpu)
			init_debug_store_on_cpu(cpu);
	}

	put_online_cpus();
}

/*
 * BTS
 */

struct event_constraint bts_constraint =
	EVENT_CONSTRAINT(0, 1ULL << X86_PMC_IDX_FIXED_BTS, 0);

void intel_pmu_enable_bts(u64 config)
{
	unsigned long debugctlmsr;

	debugctlmsr = get_debugctlmsr();

	debugctlmsr |= DEBUGCTLMSR_TR;
	debugctlmsr |= DEBUGCTLMSR_BTS;
	debugctlmsr |= DEBUGCTLMSR_BTINT;

	if (!(config & ARCH_PERFMON_EVENTSEL_OS))
		debugctlmsr |= DEBUGCTLMSR_BTS_OFF_OS;

	if (!(config & ARCH_PERFMON_EVENTSEL_USR))
		debugctlmsr |= DEBUGCTLMSR_BTS_OFF_USR;

	update_debugctlmsr(debugctlmsr);
}

void intel_pmu_disable_bts(void)
{
	struct cpu_hw_events *cpuc = &__get_cpu_var(cpu_hw_events);
	unsigned long debugctlmsr;

	if (!cpuc->ds)
		return;

	debugctlmsr = get_debugctlmsr();

	debugctlmsr &=
		~(DEBUGCTLMSR_TR | DEBUGCTLMSR_BTS | DEBUGCTLMSR_BTINT |
		  DEBUGCTLMSR_BTS_OFF_OS | DEBUGCTLMSR_BTS_OFF_USR);

	update_debugctlmsr(debugctlmsr);
}

int intel_pmu_drain_bts_buffer(void)
{
	struct cpu_hw_events *cpuc = &__get_cpu_var(cpu_hw_events);
	struct debug_store *ds = cpuc->ds;
	struct bts_record {
		u64	from;
		u64	to;
		u64	flags;
	};
	struct perf_event *event = cpuc->events[X86_PMC_IDX_FIXED_BTS];
	struct bts_record *at, *top;
	struct perf_output_handle handle;
	struct perf_event_header header;
	struct perf_sample_data data;
	struct pt_regs regs;

	if (!event)
		return 0;

	if (!x86_pmu.bts_active)
		return 0;

	at  = (struct bts_record *)(unsigned long)ds->bts_buffer_base;
	top = (struct bts_record *)(unsigned long)ds->bts_index;

	if (top <= at)
		return 0;

	ds->bts_index = ds->bts_buffer_base;

	perf_sample_data_init(&data, 0);
	data.period = event->hw.last_period;
	regs.ip     = 0;

	/*
	 * Prepare a generic sample, i.e. fill in the invariant fields.
	 * We will overwrite the from and to address before we output
	 * the sample.
	 */
	perf_prepare_sample(&header, &data, event, &regs);

	if (perf_output_begin(&handle, event, header.size * (top - at)))
		return 1;

	for (; at < top; at++) {
		data.ip		= at->from;
		data.addr	= at->to;

		perf_output_sample(&handle, &header, &data, event);
	}

	perf_output_end(&handle);

	/* There's new data available. */
	event->hw.interrupts++;
	event->pending_kill = POLL_IN;
	return 1;
}

/*
 * PEBS
 */
struct event_constraint intel_core2_pebs_event_constraints[] = {
	INTEL_UEVENT_CONSTRAINT(0x00c0, 0x1), /* INST_RETIRED.ANY */
	INTEL_UEVENT_CONSTRAINT(0xfec1, 0x1), /* X87_OPS_RETIRED.ANY */
	INTEL_UEVENT_CONSTRAINT(0x00c5, 0x1), /* BR_INST_RETIRED.MISPRED */
	INTEL_UEVENT_CONSTRAINT(0x1fc7, 0x1), /* SIMD_INST_RETURED.ANY */
	INTEL_EVENT_CONSTRAINT(0xcb, 0x1),    /* MEM_LOAD_RETIRED.* */
	EVENT_CONSTRAINT_END
};

struct event_constraint intel_atom_pebs_event_constraints[] = {
	INTEL_UEVENT_CONSTRAINT(0x00c0, 0x1), /* INST_RETIRED.ANY */
	INTEL_UEVENT_CONSTRAINT(0x00c5, 0x1), /* MISPREDICTED_BRANCH_RETIRED */
	INTEL_EVENT_CONSTRAINT(0xcb, 0x1),    /* MEM_LOAD_RETIRED.* */
	EVENT_CONSTRAINT_END
};

struct event_constraint intel_nehalem_pebs_event_constraints[] = {
	INTEL_EVENT_CONSTRAINT(0x0b, 0xf),    /* MEM_INST_RETIRED.* */
	INTEL_EVENT_CONSTRAINT(0x0f, 0xf),    /* MEM_UNCORE_RETIRED.* */
	INTEL_UEVENT_CONSTRAINT(0x010c, 0xf), /* MEM_STORE_RETIRED.DTLB_MISS */
	INTEL_EVENT_CONSTRAINT(0xc0, 0xf),    /* INST_RETIRED.ANY */
	INTEL_EVENT_CONSTRAINT(0xc2, 0xf),    /* UOPS_RETIRED.* */
	INTEL_EVENT_CONSTRAINT(0xc4, 0xf),    /* BR_INST_RETIRED.* */
	INTEL_UEVENT_CONSTRAINT(0x02c5, 0xf), /* BR_MISP_RETIRED.NEAR_CALL */
	INTEL_EVENT_CONSTRAINT(0xc7, 0xf),    /* SSEX_UOPS_RETIRED.* */
	INTEL_UEVENT_CONSTRAINT(0x20c8, 0xf), /* ITLB_MISS_RETIRED */
	INTEL_EVENT_CONSTRAINT(0xcb, 0xf),    /* MEM_LOAD_RETIRED.* */
	INTEL_EVENT_CONSTRAINT(0xf7, 0xf),    /* FP_ASSIST.* */
	EVENT_CONSTRAINT_END
};

struct event_constraint intel_westmere_pebs_event_constraints[] = {
	INTEL_EVENT_CONSTRAINT(0x0b, 0xf),    /* MEM_INST_RETIRED.* */
	INTEL_EVENT_CONSTRAINT(0x0f, 0xf),    /* MEM_UNCORE_RETIRED.* */
	INTEL_UEVENT_CONSTRAINT(0x010c, 0xf), /* MEM_STORE_RETIRED.DTLB_MISS */
	INTEL_EVENT_CONSTRAINT(0xc0, 0xf),    /* INSTR_RETIRED.* */
	INTEL_EVENT_CONSTRAINT(0xc2, 0xf),    /* UOPS_RETIRED.* */
	INTEL_EVENT_CONSTRAINT(0xc4, 0xf),    /* BR_INST_RETIRED.* */
	INTEL_EVENT_CONSTRAINT(0xc5, 0xf),    /* BR_MISP_RETIRED.* */
	INTEL_EVENT_CONSTRAINT(0xc7, 0xf),    /* SSEX_UOPS_RETIRED.* */
	INTEL_UEVENT_CONSTRAINT(0x20c8, 0xf), /* ITLB_MISS_RETIRED */
	INTEL_EVENT_CONSTRAINT(0xcb, 0xf),    /* MEM_LOAD_RETIRED.* */
	INTEL_EVENT_CONSTRAINT(0xf7, 0xf),    /* FP_ASSIST.* */
	EVENT_CONSTRAINT_END
};

struct event_constraint intel_snb_pebs_event_constraints[] = {
	INTEL_UEVENT_CONSTRAINT(0x01c0, 0x2), /* INST_RETIRED.PRECDIST */
	INTEL_UEVENT_CONSTRAINT(0x01c2, 0xf), /* UOPS_RETIRED.ALL */
	INTEL_UEVENT_CONSTRAINT(0x02c2, 0xf), /* UOPS_RETIRED.RETIRE_SLOTS */
	INTEL_EVENT_CONSTRAINT(0xc4, 0xf),    /* BR_INST_RETIRED.* */
	INTEL_EVENT_CONSTRAINT(0xc5, 0xf),    /* BR_MISP_RETIRED.* */
	INTEL_EVENT_CONSTRAINT(0xcd, 0x8),    /* MEM_TRANS_RETIRED.* */
	INTEL_UEVENT_CONSTRAINT(0x11d0, 0xf), /* MEM_UOP_RETIRED.STLB_MISS_LOADS */
	INTEL_UEVENT_CONSTRAINT(0x12d0, 0xf), /* MEM_UOP_RETIRED.STLB_MISS_STORES */
	INTEL_UEVENT_CONSTRAINT(0x21d0, 0xf), /* MEM_UOP_RETIRED.LOCK_LOADS */
	INTEL_UEVENT_CONSTRAINT(0x22d0, 0xf), /* MEM_UOP_RETIRED.LOCK_STORES */
	INTEL_UEVENT_CONSTRAINT(0x41d0, 0xf), /* MEM_UOP_RETIRED.SPLIT_LOADS */
	INTEL_UEVENT_CONSTRAINT(0x42d0, 0xf), /* MEM_UOP_RETIRED.SPLIT_STORES */
	INTEL_UEVENT_CONSTRAINT(0x81d0, 0xf), /* MEM_UOP_RETIRED.ANY_LOADS */
	INTEL_UEVENT_CONSTRAINT(0x82d0, 0xf), /* MEM_UOP_RETIRED.ANY_STORES */
	INTEL_EVENT_CONSTRAINT(0xd1, 0xf),    /* MEM_LOAD_UOPS_RETIRED.* */
	INTEL_EVENT_CONSTRAINT(0xd2, 0xf),    /* MEM_LOAD_UOPS_LLC_HIT_RETIRED.* */
	INTEL_UEVENT_CONSTRAINT(0x02d4, 0xf), /* MEM_LOAD_UOPS_MISC_RETIRED.LLC_MISS */
	EVENT_CONSTRAINT_END
};

struct event_constraint *intel_pebs_constraints(struct perf_event *event)
{
	struct event_constraint *c;

	if (!event->attr.precise_ip)
		return NULL;

	if (x86_pmu.pebs_constraints) {
		for_each_event_constraint(c, x86_pmu.pebs_constraints) {
			if ((event->hw.config & c->cmask) == c->code)
				return c;
		}
	}

	return &emptyconstraint;
}

void intel_pmu_pebs_enable(struct perf_event *event)
{
	struct cpu_hw_events *cpuc = &__get_cpu_var(cpu_hw_events);
	struct hw_perf_event *hwc = &event->hw;

	hwc->config &= ~ARCH_PERFMON_EVENTSEL_INT;

	cpuc->pebs_enabled |= 1ULL << hwc->idx;
<<<<<<< HEAD

	if (x86_pmu.intel_cap.pebs_trap && event->attr.precise_ip > 1)
		intel_pmu_lbr_enable(event);
=======
>>>>>>> e9676695
}

void intel_pmu_pebs_disable(struct perf_event *event)
{
	struct cpu_hw_events *cpuc = &__get_cpu_var(cpu_hw_events);
	struct hw_perf_event *hwc = &event->hw;

	cpuc->pebs_enabled &= ~(1ULL << hwc->idx);
	if (cpuc->enabled)
		wrmsrl(MSR_IA32_PEBS_ENABLE, cpuc->pebs_enabled);

	hwc->config |= ARCH_PERFMON_EVENTSEL_INT;
}

void intel_pmu_pebs_enable_all(void)
{
	struct cpu_hw_events *cpuc = &__get_cpu_var(cpu_hw_events);

	if (cpuc->pebs_enabled)
		wrmsrl(MSR_IA32_PEBS_ENABLE, cpuc->pebs_enabled);
}

void intel_pmu_pebs_disable_all(void)
{
	struct cpu_hw_events *cpuc = &__get_cpu_var(cpu_hw_events);

	if (cpuc->pebs_enabled)
		wrmsrl(MSR_IA32_PEBS_ENABLE, 0);
}

static int intel_pmu_pebs_fixup_ip(struct pt_regs *regs)
{
	struct cpu_hw_events *cpuc = &__get_cpu_var(cpu_hw_events);
	unsigned long from = cpuc->lbr_entries[0].from;
	unsigned long old_to, to = cpuc->lbr_entries[0].to;
	unsigned long ip = regs->ip;
	int is_64bit = 0;

	/*
	 * We don't need to fixup if the PEBS assist is fault like
	 */
	if (!x86_pmu.intel_cap.pebs_trap)
		return 1;

	/*
	 * No LBR entry, no basic block, no rewinding
	 */
	if (!cpuc->lbr_stack.nr || !from || !to)
		return 0;

	/*
	 * Basic blocks should never cross user/kernel boundaries
	 */
	if (kernel_ip(ip) != kernel_ip(to))
		return 0;

	/*
	 * unsigned math, either ip is before the start (impossible) or
	 * the basic block is larger than 1 page (sanity)
	 */
	if ((ip - to) > PAGE_SIZE)
		return 0;

	/*
	 * We sampled a branch insn, rewind using the LBR stack
	 */
	if (ip == to) {
		regs->ip = from;
		return 1;
	}

	do {
		struct insn insn;
		u8 buf[MAX_INSN_SIZE];
		void *kaddr;

		old_to = to;
		if (!kernel_ip(ip)) {
			int bytes, size = MAX_INSN_SIZE;

			bytes = copy_from_user_nmi(buf, (void __user *)to, size);
			if (bytes != size)
				return 0;

			kaddr = buf;
		} else
			kaddr = (void *)to;

#ifdef CONFIG_X86_64
		is_64bit = kernel_ip(to) || !test_thread_flag(TIF_IA32);
#endif
		insn_init(&insn, kaddr, is_64bit);
		insn_get_length(&insn);
		to += insn.length;
	} while (to < ip);

	if (to == ip) {
		regs->ip = old_to;
		return 1;
	}

	/*
	 * Even though we decoded the basic block, the instruction stream
	 * never matched the given IP, either the TO or the IP got corrupted.
	 */
	return 0;
}

static void __intel_pmu_pebs_event(struct perf_event *event,
				   struct pt_regs *iregs, void *__pebs)
{
	/*
	 * We cast to pebs_record_core since that is a subset of
	 * both formats and we don't use the other fields in this
	 * routine.
	 */
	struct cpu_hw_events *cpuc = &__get_cpu_var(cpu_hw_events);
	struct pebs_record_core *pebs = __pebs;
	struct perf_sample_data data;
	struct pt_regs regs;

	if (!intel_pmu_save_and_restart(event))
		return;

	perf_sample_data_init(&data, 0);
	data.period = event->hw.last_period;

	/*
	 * We use the interrupt regs as a base because the PEBS record
	 * does not contain a full regs set, specifically it seems to
	 * lack segment descriptors, which get used by things like
	 * user_mode().
	 *
	 * In the simple case fix up only the IP and BP,SP regs, for
	 * PERF_SAMPLE_IP and PERF_SAMPLE_CALLCHAIN to function properly.
	 * A possible PERF_SAMPLE_REGS will have to transfer all regs.
	 */
	regs = *iregs;
	regs.ip = pebs->ip;
	regs.bp = pebs->bp;
	regs.sp = pebs->sp;

	if (event->attr.precise_ip > 1 && intel_pmu_pebs_fixup_ip(&regs))
		regs.flags |= PERF_EFLAGS_EXACT;
	else
		regs.flags &= ~PERF_EFLAGS_EXACT;

	if (has_branch_stack(event))
		data.br_stack = &cpuc->lbr_stack;

	if (perf_event_overflow(event, &data, &regs))
		x86_pmu_stop(event, 0);
}

static void intel_pmu_drain_pebs_core(struct pt_regs *iregs)
{
	struct cpu_hw_events *cpuc = &__get_cpu_var(cpu_hw_events);
	struct debug_store *ds = cpuc->ds;
	struct perf_event *event = cpuc->events[0]; /* PMC0 only */
	struct pebs_record_core *at, *top;
	int n;

	if (!x86_pmu.pebs_active)
		return;

	at  = (struct pebs_record_core *)(unsigned long)ds->pebs_buffer_base;
	top = (struct pebs_record_core *)(unsigned long)ds->pebs_index;

	/*
	 * Whatever else happens, drain the thing
	 */
	ds->pebs_index = ds->pebs_buffer_base;

	if (!test_bit(0, cpuc->active_mask))
		return;

	WARN_ON_ONCE(!event);

	if (!event->attr.precise_ip)
		return;

	n = top - at;
	if (n <= 0)
		return;

	/*
	 * Should not happen, we program the threshold at 1 and do not
	 * set a reset value.
	 */
	WARN_ON_ONCE(n > 1);
	at += n - 1;

	__intel_pmu_pebs_event(event, iregs, at);
}

static void intel_pmu_drain_pebs_nhm(struct pt_regs *iregs)
{
	struct cpu_hw_events *cpuc = &__get_cpu_var(cpu_hw_events);
	struct debug_store *ds = cpuc->ds;
	struct pebs_record_nhm *at, *top;
	struct perf_event *event = NULL;
	u64 status = 0;
	int bit, n;

	if (!x86_pmu.pebs_active)
		return;

	at  = (struct pebs_record_nhm *)(unsigned long)ds->pebs_buffer_base;
	top = (struct pebs_record_nhm *)(unsigned long)ds->pebs_index;

	ds->pebs_index = ds->pebs_buffer_base;

	n = top - at;
	if (n <= 0)
		return;

	/*
	 * Should not happen, we program the threshold at 1 and do not
	 * set a reset value.
	 */
	WARN_ON_ONCE(n > MAX_PEBS_EVENTS);

	for ( ; at < top; at++) {
		for_each_set_bit(bit, (unsigned long *)&at->status, MAX_PEBS_EVENTS) {
			event = cpuc->events[bit];
			if (!test_bit(bit, cpuc->active_mask))
				continue;

			WARN_ON_ONCE(!event);

			if (!event->attr.precise_ip)
				continue;

			if (__test_and_set_bit(bit, (unsigned long *)&status))
				continue;

			break;
		}

		if (!event || bit >= MAX_PEBS_EVENTS)
			continue;

		__intel_pmu_pebs_event(event, iregs, at);
	}
}

/*
 * BTS, PEBS probe and setup
 */

void intel_ds_init(void)
{
	/*
	 * No support for 32bit formats
	 */
	if (!boot_cpu_has(X86_FEATURE_DTES64))
		return;

	x86_pmu.bts  = boot_cpu_has(X86_FEATURE_BTS);
	x86_pmu.pebs = boot_cpu_has(X86_FEATURE_PEBS);
	if (x86_pmu.pebs) {
		char pebs_type = x86_pmu.intel_cap.pebs_trap ?  '+' : '-';
		int format = x86_pmu.intel_cap.pebs_format;

		switch (format) {
		case 0:
			printk(KERN_CONT "PEBS fmt0%c, ", pebs_type);
			x86_pmu.pebs_record_size = sizeof(struct pebs_record_core);
			x86_pmu.drain_pebs = intel_pmu_drain_pebs_core;
			break;

		case 1:
			printk(KERN_CONT "PEBS fmt1%c, ", pebs_type);
			x86_pmu.pebs_record_size = sizeof(struct pebs_record_nhm);
			x86_pmu.drain_pebs = intel_pmu_drain_pebs_nhm;
			break;

		default:
			printk(KERN_CONT "no PEBS fmt%d%c, ", format, pebs_type);
			x86_pmu.pebs = 0;
		}
	}
}<|MERGE_RESOLUTION|>--- conflicted
+++ resolved
@@ -440,12 +440,6 @@
 	hwc->config &= ~ARCH_PERFMON_EVENTSEL_INT;
 
 	cpuc->pebs_enabled |= 1ULL << hwc->idx;
-<<<<<<< HEAD
-
-	if (x86_pmu.intel_cap.pebs_trap && event->attr.precise_ip > 1)
-		intel_pmu_lbr_enable(event);
-=======
->>>>>>> e9676695
 }
 
 void intel_pmu_pebs_disable(struct perf_event *event)

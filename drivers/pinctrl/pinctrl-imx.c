/*
 * Core driver for the imx pin controller
 *
 * Copyright (C) 2012 Freescale Semiconductor, Inc.
 * Copyright (C) 2012 Linaro Ltd.
 *
 * Author: Dong Aisheng <dong.aisheng@linaro.org>
 *
 * This program is free software; you can redistribute it and/or modify
 * it under the terms of the GNU General Public License as published by
 * the Free Software Foundation; either version 2 of the License, or
 * (at your option) any later version.
 */

#include <linux/err.h>
#include <linux/init.h>
#include <linux/io.h>
#include <linux/module.h>
#include <linux/of.h>
#include <linux/of_device.h>
#include <linux/pinctrl/machine.h>
#include <linux/pinctrl/pinconf.h>
#include <linux/pinctrl/pinctrl.h>
#include <linux/pinctrl/pinmux.h>
#include <linux/slab.h>

#include "core.h"
#include "pinctrl-imx.h"

/* The bits in CONFIG cell defined in binding doc*/
#define IMX_NO_PAD_CTL	0x80000000	/* no pin config need */
#define IMX_PAD_SION 0x40000000		/* set SION */

/**
 * @dev: a pointer back to containing device
 * @base: the offset to the controller in virtual memory
 */
struct imx_pinctrl {
	struct device *dev;
	struct pinctrl_dev *pctl;
	void __iomem *base;
	const struct imx_pinctrl_soc_info *info;
};

static const inline struct imx_pin_group *imx_pinctrl_find_group_by_name(
				const struct imx_pinctrl_soc_info *info,
				const char *name)
{
	const struct imx_pin_group *grp = NULL;
	int i;

	for (i = 0; i < info->ngroups; i++) {
		if (!strcmp(info->groups[i].name, name)) {
			grp = &info->groups[i];
			break;
		}
	}

	return grp;
}

static int imx_get_groups_count(struct pinctrl_dev *pctldev)
{
	struct imx_pinctrl *ipctl = pinctrl_dev_get_drvdata(pctldev);
	const struct imx_pinctrl_soc_info *info = ipctl->info;

	return info->ngroups;
}

static const char *imx_get_group_name(struct pinctrl_dev *pctldev,
				       unsigned selector)
{
	struct imx_pinctrl *ipctl = pinctrl_dev_get_drvdata(pctldev);
	const struct imx_pinctrl_soc_info *info = ipctl->info;

	return info->groups[selector].name;
}

static int imx_get_group_pins(struct pinctrl_dev *pctldev, unsigned selector,
			       const unsigned **pins,
			       unsigned *npins)
{
	struct imx_pinctrl *ipctl = pinctrl_dev_get_drvdata(pctldev);
	const struct imx_pinctrl_soc_info *info = ipctl->info;

	if (selector >= info->ngroups)
		return -EINVAL;

	*pins = info->groups[selector].pin_ids;
	*npins = info->groups[selector].npins;

	return 0;
}

static void imx_pin_dbg_show(struct pinctrl_dev *pctldev, struct seq_file *s,
		   unsigned offset)
{
	seq_printf(s, "%s", dev_name(pctldev->dev));
}

static int imx_dt_node_to_map(struct pinctrl_dev *pctldev,
			struct device_node *np,
			struct pinctrl_map **map, unsigned *num_maps)
{
	struct imx_pinctrl *ipctl = pinctrl_dev_get_drvdata(pctldev);
	const struct imx_pinctrl_soc_info *info = ipctl->info;
	const struct imx_pin_group *grp;
	struct pinctrl_map *new_map;
	struct device_node *parent;
	int map_num = 1;
	int i, j;

	/*
	 * first find the group of this node and check if we need create
	 * config maps for pins
	 */
	grp = imx_pinctrl_find_group_by_name(info, np->name);
	if (!grp) {
		dev_err(info->dev, "unable to find group for node %s\n",
			np->name);
		return -EINVAL;
	}

	for (i = 0; i < grp->npins; i++) {
		if (!(grp->pins[i].config & IMX_NO_PAD_CTL))
			map_num++;
	}

	new_map = kmalloc(sizeof(struct pinctrl_map) * map_num, GFP_KERNEL);
	if (!new_map)
		return -ENOMEM;

	*map = new_map;
	*num_maps = map_num;

	/* create mux map */
	parent = of_get_parent(np);
	if (!parent) {
		kfree(new_map);
		return -EINVAL;
	}
	new_map[0].type = PIN_MAP_TYPE_MUX_GROUP;
	new_map[0].data.mux.function = parent->name;
	new_map[0].data.mux.group = np->name;
	of_node_put(parent);

	/* create config map */
	new_map++;
	for (i = j = 0; i < grp->npins; i++) {
		if (!(grp->pins[i].config & IMX_NO_PAD_CTL)) {
			new_map[j].type = PIN_MAP_TYPE_CONFIGS_PIN;
			new_map[j].data.configs.group_or_pin =
					pin_get_name(pctldev, grp->pins[i].pin);
			new_map[j].data.configs.configs = &grp->pins[i].config;
			new_map[j].data.configs.num_configs = 1;
			j++;
		}
	}

	dev_dbg(pctldev->dev, "maps: function %s group %s num %d\n",
		(*map)->data.mux.function, (*map)->data.mux.group, map_num);

	return 0;
}

static void imx_dt_free_map(struct pinctrl_dev *pctldev,
				struct pinctrl_map *map, unsigned num_maps)
{
	kfree(map);
}

static const struct pinctrl_ops imx_pctrl_ops = {
	.get_groups_count = imx_get_groups_count,
	.get_group_name = imx_get_group_name,
	.get_group_pins = imx_get_group_pins,
	.pin_dbg_show = imx_pin_dbg_show,
	.dt_node_to_map = imx_dt_node_to_map,
	.dt_free_map = imx_dt_free_map,

};

static int imx_pmx_enable(struct pinctrl_dev *pctldev, unsigned selector,
			   unsigned group)
{
	struct imx_pinctrl *ipctl = pinctrl_dev_get_drvdata(pctldev);
	const struct imx_pinctrl_soc_info *info = ipctl->info;
	const struct imx_pin_reg *pin_reg;
	unsigned int npins, pin_id;
	int i;
	struct imx_pin_group *grp;

	/*
	 * Configure the mux mode for each pin in the group for a specific
	 * function.
	 */
	grp = &info->groups[group];
	npins = grp->npins;

	dev_dbg(ipctl->dev, "enable function %s group %s\n",
		info->functions[selector].name, grp->name);

	for (i = 0; i < npins; i++) {
		struct imx_pin *pin = &grp->pins[i];
		pin_id = pin->pin;
		pin_reg = &info->pin_regs[pin_id];

		if (!(info->flags & ZERO_OFFSET_VALID) && !pin_reg->mux_reg) {
			dev_err(ipctl->dev, "Pin(%s) does not support mux function\n",
				info->pins[pin_id].name);
			return -EINVAL;
		}

		if (info->flags & SHARE_MUX_CONF_REG) {
			u32 reg;
			reg = readl(ipctl->base + pin_reg->mux_reg);
			reg &= ~(0x7 << 20);
			reg |= (pin->mux_mode << 20);
			writel(reg, ipctl->base + pin_reg->mux_reg);
		} else {
			writel(pin->mux_mode, ipctl->base + pin_reg->mux_reg);
		}
		dev_dbg(ipctl->dev, "write: offset 0x%x val 0x%x\n",
			pin_reg->mux_reg, pin->mux_mode);

		/*
		 * If the select input value begins with 0xff, it's a quirky
		 * select input and the value should be interpreted as below.
		 *     31     23      15      7        0
		 *     | 0xff | shift | width | select |
		 * It's used to work around the problem that the select
		 * input for some pin is not implemented in the select
		 * input register but in some general purpose register.
		 * We encode the select input value, width and shift of
		 * the bit field into input_val cell of pin function ID
		 * in device tree, and then decode them here for setting
		 * up the select input bits in general purpose register.
		 */
		if (pin->input_val >> 24 == 0xff) {
			u32 val = pin->input_val;
			u8 select = val & 0xff;
			u8 width = (val >> 8) & 0xff;
			u8 shift = (val >> 16) & 0xff;
			u32 mask = ((1 << width) - 1) << shift;
			/*
			 * The input_reg[i] here is actually some IOMUXC general
			 * purpose register, not regular select input register.
			 */
<<<<<<< HEAD
			val = readl(ipctl->base + pin->input_val);
			val &= ~mask;
			val |= select << shift;
			writel(val, ipctl->base + pin->input_val);
		} else if (pin->input_val) {
=======
			val = readl(ipctl->base + pin->input_reg);
			val &= ~mask;
			val |= select << shift;
			writel(val, ipctl->base + pin->input_reg);
		} else if (pin->input_reg) {
>>>>>>> d8ec26d7
			/*
			 * Regular select input register can never be at offset
			 * 0, and we only print register value for regular case.
			 */
			writel(pin->input_val, ipctl->base + pin->input_reg);
			dev_dbg(ipctl->dev,
				"==>select_input: offset 0x%x val 0x%x\n",
				pin->input_reg, pin->input_val);
		}
	}

	return 0;
}

static int imx_pmx_get_funcs_count(struct pinctrl_dev *pctldev)
{
	struct imx_pinctrl *ipctl = pinctrl_dev_get_drvdata(pctldev);
	const struct imx_pinctrl_soc_info *info = ipctl->info;

	return info->nfunctions;
}

static const char *imx_pmx_get_func_name(struct pinctrl_dev *pctldev,
					  unsigned selector)
{
	struct imx_pinctrl *ipctl = pinctrl_dev_get_drvdata(pctldev);
	const struct imx_pinctrl_soc_info *info = ipctl->info;

	return info->functions[selector].name;
}

static int imx_pmx_get_groups(struct pinctrl_dev *pctldev, unsigned selector,
			       const char * const **groups,
			       unsigned * const num_groups)
{
	struct imx_pinctrl *ipctl = pinctrl_dev_get_drvdata(pctldev);
	const struct imx_pinctrl_soc_info *info = ipctl->info;

	*groups = info->functions[selector].groups;
	*num_groups = info->functions[selector].num_groups;

	return 0;
}

static const struct pinmux_ops imx_pmx_ops = {
	.get_functions_count = imx_pmx_get_funcs_count,
	.get_function_name = imx_pmx_get_func_name,
	.get_function_groups = imx_pmx_get_groups,
	.enable = imx_pmx_enable,
};

static int imx_pinconf_get(struct pinctrl_dev *pctldev,
			     unsigned pin_id, unsigned long *config)
{
	struct imx_pinctrl *ipctl = pinctrl_dev_get_drvdata(pctldev);
	const struct imx_pinctrl_soc_info *info = ipctl->info;
	const struct imx_pin_reg *pin_reg = &info->pin_regs[pin_id];

	if (!(info->flags & ZERO_OFFSET_VALID) && !pin_reg->conf_reg) {
		dev_err(info->dev, "Pin(%s) does not support config function\n",
			info->pins[pin_id].name);
		return -EINVAL;
	}

	*config = readl(ipctl->base + pin_reg->conf_reg);

	if (info->flags & SHARE_MUX_CONF_REG)
		*config &= 0xffff;

	return 0;
}

static int imx_pinconf_set(struct pinctrl_dev *pctldev,
			     unsigned pin_id, unsigned long *configs,
			     unsigned num_configs)
{
	struct imx_pinctrl *ipctl = pinctrl_dev_get_drvdata(pctldev);
	const struct imx_pinctrl_soc_info *info = ipctl->info;
	const struct imx_pin_reg *pin_reg = &info->pin_regs[pin_id];
	int i;

	if (!(info->flags & ZERO_OFFSET_VALID) && !pin_reg->conf_reg) {
		dev_err(info->dev, "Pin(%s) does not support config function\n",
			info->pins[pin_id].name);
		return -EINVAL;
	}

	dev_dbg(ipctl->dev, "pinconf set pin %s\n",
		info->pins[pin_id].name);

	for (i = 0; i < num_configs; i++) {
		if (info->flags & SHARE_MUX_CONF_REG) {
			u32 reg;
			reg = readl(ipctl->base + pin_reg->conf_reg);
			reg &= ~0xffff;
			reg |= configs[i];
			writel(reg, ipctl->base + pin_reg->conf_reg);
		} else {
			writel(configs[i], ipctl->base + pin_reg->conf_reg);
		}
		dev_dbg(ipctl->dev, "write: offset 0x%x val 0x%lx\n",
			pin_reg->conf_reg, configs[i]);
	} /* for each config */

	return 0;
}

static void imx_pinconf_dbg_show(struct pinctrl_dev *pctldev,
				   struct seq_file *s, unsigned pin_id)
{
	struct imx_pinctrl *ipctl = pinctrl_dev_get_drvdata(pctldev);
	const struct imx_pinctrl_soc_info *info = ipctl->info;
	const struct imx_pin_reg *pin_reg = &info->pin_regs[pin_id];
	unsigned long config;

	if (!pin_reg || !pin_reg->conf_reg) {
		seq_printf(s, "N/A");
		return;
	}

	config = readl(ipctl->base + pin_reg->conf_reg);
	seq_printf(s, "0x%lx", config);
}

static void imx_pinconf_group_dbg_show(struct pinctrl_dev *pctldev,
					 struct seq_file *s, unsigned group)
{
	struct imx_pinctrl *ipctl = pinctrl_dev_get_drvdata(pctldev);
	const struct imx_pinctrl_soc_info *info = ipctl->info;
	struct imx_pin_group *grp;
	unsigned long config;
	const char *name;
	int i, ret;

	if (group > info->ngroups)
		return;

	seq_printf(s, "\n");
	grp = &info->groups[group];
	for (i = 0; i < grp->npins; i++) {
		struct imx_pin *pin = &grp->pins[i];
		name = pin_get_name(pctldev, pin->pin);
		ret = imx_pinconf_get(pctldev, pin->pin, &config);
		if (ret)
			return;
		seq_printf(s, "%s: 0x%lx", name, config);
	}
}

static const struct pinconf_ops imx_pinconf_ops = {
	.pin_config_get = imx_pinconf_get,
	.pin_config_set = imx_pinconf_set,
	.pin_config_dbg_show = imx_pinconf_dbg_show,
	.pin_config_group_dbg_show = imx_pinconf_group_dbg_show,
};

static struct pinctrl_desc imx_pinctrl_desc = {
	.pctlops = &imx_pctrl_ops,
	.pmxops = &imx_pmx_ops,
	.confops = &imx_pinconf_ops,
	.owner = THIS_MODULE,
};

/*
 * Each pin represented in fsl,pins consists of 5 u32 PIN_FUNC_ID and
 * 1 u32 CONFIG, so 24 types in total for each pin.
 */
#define FSL_PIN_SIZE 24
#define SHARE_FSL_PIN_SIZE 20

static int imx_pinctrl_parse_groups(struct device_node *np,
				    struct imx_pin_group *grp,
				    struct imx_pinctrl_soc_info *info,
				    u32 index)
{
	int size, pin_size;
	const __be32 *list;
	int i;
	u32 config;

	dev_dbg(info->dev, "group(%d): %s\n", index, np->name);

	if (info->flags & SHARE_MUX_CONF_REG)
		pin_size = SHARE_FSL_PIN_SIZE;
	else
		pin_size = FSL_PIN_SIZE;
	/* Initialise group */
	grp->name = np->name;

	/*
	 * the binding format is fsl,pins = <PIN_FUNC_ID CONFIG ...>,
	 * do sanity check and calculate pins number
	 */
	list = of_get_property(np, "fsl,pins", &size);
	if (!list) {
		dev_err(info->dev, "no fsl,pins property in node %s\n", np->full_name);
		return -EINVAL;
	}

	/* we do not check return since it's safe node passed down */
	if (!size || size % pin_size) {
		dev_err(info->dev, "Invalid fsl,pins property in node %s\n", np->full_name);
		return -EINVAL;
	}

	grp->npins = size / pin_size;
	grp->pins = devm_kzalloc(info->dev, grp->npins * sizeof(struct imx_pin),
				GFP_KERNEL);
	grp->pin_ids = devm_kzalloc(info->dev, grp->npins * sizeof(unsigned int),
				GFP_KERNEL);
	if (!grp->pins || ! grp->pin_ids)
		return -ENOMEM;

	for (i = 0; i < grp->npins; i++) {
		u32 mux_reg = be32_to_cpu(*list++);
		u32 conf_reg;
		unsigned int pin_id;
		struct imx_pin_reg *pin_reg;
		struct imx_pin *pin = &grp->pins[i];

		if (info->flags & SHARE_MUX_CONF_REG)
			conf_reg = mux_reg;
		else
			conf_reg = be32_to_cpu(*list++);

		pin_id = mux_reg ? mux_reg / 4 : conf_reg / 4;
		pin_reg = &info->pin_regs[pin_id];
		pin->pin = pin_id;
		grp->pin_ids[i] = pin_id;
		pin_reg->mux_reg = mux_reg;
		pin_reg->conf_reg = conf_reg;
		pin->input_reg = be32_to_cpu(*list++);
		pin->mux_mode = be32_to_cpu(*list++);
		pin->input_val = be32_to_cpu(*list++);

		/* SION bit is in mux register */
		config = be32_to_cpu(*list++);
		if (config & IMX_PAD_SION)
			pin->mux_mode |= IOMUXC_CONFIG_SION;
		pin->config = config & ~IMX_PAD_SION;

		dev_dbg(info->dev, "%s: %d 0x%08lx", info->pins[i].name,
				pin->mux_mode, pin->config);
	}

	return 0;
}

static int imx_pinctrl_parse_functions(struct device_node *np,
				       struct imx_pinctrl_soc_info *info,
				       u32 index)
{
	struct device_node *child;
	struct imx_pmx_func *func;
	struct imx_pin_group *grp;
	static u32 grp_index;
	u32 i = 0;

	dev_dbg(info->dev, "parse function(%d): %s\n", index, np->name);

	func = &info->functions[index];

	/* Initialise function */
	func->name = np->name;
	func->num_groups = of_get_child_count(np);
	if (func->num_groups <= 0) {
		dev_err(info->dev, "no groups defined in %s\n", np->full_name);
		return -EINVAL;
	}
	func->groups = devm_kzalloc(info->dev,
			func->num_groups * sizeof(char *), GFP_KERNEL);

	for_each_child_of_node(np, child) {
		func->groups[i] = child->name;
		grp = &info->groups[grp_index++];
		imx_pinctrl_parse_groups(child, grp, info, i++);
	}

	return 0;
}

static int imx_pinctrl_probe_dt(struct platform_device *pdev,
				struct imx_pinctrl_soc_info *info)
{
	struct device_node *np = pdev->dev.of_node;
	struct device_node *child;
	u32 nfuncs = 0;
	u32 i = 0;

	if (!np)
		return -ENODEV;

	nfuncs = of_get_child_count(np);
	if (nfuncs <= 0) {
		dev_err(&pdev->dev, "no functions defined\n");
		return -EINVAL;
	}

	info->nfunctions = nfuncs;
	info->functions = devm_kzalloc(&pdev->dev, nfuncs * sizeof(struct imx_pmx_func),
					GFP_KERNEL);
	if (!info->functions)
		return -ENOMEM;

	info->ngroups = 0;
	for_each_child_of_node(np, child)
		info->ngroups += of_get_child_count(child);
	info->groups = devm_kzalloc(&pdev->dev, info->ngroups * sizeof(struct imx_pin_group),
					GFP_KERNEL);
	if (!info->groups)
		return -ENOMEM;

	for_each_child_of_node(np, child)
		imx_pinctrl_parse_functions(child, info, i++);

	return 0;
}

int imx_pinctrl_probe(struct platform_device *pdev,
		      struct imx_pinctrl_soc_info *info)
{
	struct imx_pinctrl *ipctl;
	struct resource *res;
	int ret;

	if (!info || !info->pins || !info->npins) {
		dev_err(&pdev->dev, "wrong pinctrl info\n");
		return -EINVAL;
	}
	info->dev = &pdev->dev;

	/* Create state holders etc for this driver */
	ipctl = devm_kzalloc(&pdev->dev, sizeof(*ipctl), GFP_KERNEL);
	if (!ipctl)
		return -ENOMEM;

	info->pin_regs = devm_kzalloc(&pdev->dev, sizeof(*info->pin_regs) *
				      info->npins, GFP_KERNEL);
	if (!info->pin_regs)
		return -ENOMEM;

	res = platform_get_resource(pdev, IORESOURCE_MEM, 0);
	ipctl->base = devm_ioremap_resource(&pdev->dev, res);
	if (IS_ERR(ipctl->base))
		return PTR_ERR(ipctl->base);

	imx_pinctrl_desc.name = dev_name(&pdev->dev);
	imx_pinctrl_desc.pins = info->pins;
	imx_pinctrl_desc.npins = info->npins;

	ret = imx_pinctrl_probe_dt(pdev, info);
	if (ret) {
		dev_err(&pdev->dev, "fail to probe dt properties\n");
		return ret;
	}

	ipctl->info = info;
	ipctl->dev = info->dev;
	platform_set_drvdata(pdev, ipctl);
	ipctl->pctl = pinctrl_register(&imx_pinctrl_desc, &pdev->dev, ipctl);
	if (!ipctl->pctl) {
		dev_err(&pdev->dev, "could not register IMX pinctrl driver\n");
		return -EINVAL;
	}

	dev_info(&pdev->dev, "initialized IMX pinctrl driver\n");

	return 0;
}

int imx_pinctrl_remove(struct platform_device *pdev)
{
	struct imx_pinctrl *ipctl = platform_get_drvdata(pdev);

	pinctrl_unregister(ipctl->pctl);

	return 0;
}<|MERGE_RESOLUTION|>--- conflicted
+++ resolved
@@ -245,19 +245,11 @@
 			 * The input_reg[i] here is actually some IOMUXC general
 			 * purpose register, not regular select input register.
 			 */
-<<<<<<< HEAD
-			val = readl(ipctl->base + pin->input_val);
-			val &= ~mask;
-			val |= select << shift;
-			writel(val, ipctl->base + pin->input_val);
-		} else if (pin->input_val) {
-=======
 			val = readl(ipctl->base + pin->input_reg);
 			val &= ~mask;
 			val |= select << shift;
 			writel(val, ipctl->base + pin->input_reg);
 		} else if (pin->input_reg) {
->>>>>>> d8ec26d7
 			/*
 			 * Regular select input register can never be at offset
 			 * 0, and we only print register value for regular case.

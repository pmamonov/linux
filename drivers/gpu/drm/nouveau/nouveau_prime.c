/*
 * Copyright 2011 Red Hat Inc.
 *
 * Permission is hereby granted, free of charge, to any person obtaining a
 * copy of this software and associated documentation files (the "Software"),
 * to deal in the Software without restriction, including without limitation
 * the rights to use, copy, modify, merge, publish, distribute, sublicense,
 * and/or sell copies of the Software, and to permit persons to whom the
 * Software is furnished to do so, subject to the following conditions:
 *
 * The above copyright notice and this permission notice shall be included in
 * all copies or substantial portions of the Software.
 *
 * THE SOFTWARE IS PROVIDED "AS IS", WITHOUT WARRANTY OF ANY KIND, EXPRESS OR
 * IMPLIED, INCLUDING BUT NOT LIMITED TO THE WARRANTIES OF MERCHANTABILITY,
 * FITNESS FOR A PARTICULAR PURPOSE AND NONINFRINGEMENT.  IN NO EVENT SHALL
 * THE COPYRIGHT HOLDER(S) OR AUTHOR(S) BE LIABLE FOR ANY CLAIM, DAMAGES OR
 * OTHER LIABILITY, WHETHER IN AN ACTION OF CONTRACT, TORT OR OTHERWISE,
 * ARISING FROM, OUT OF OR IN CONNECTION WITH THE SOFTWARE OR THE USE OR
 * OTHER DEALINGS IN THE SOFTWARE.
 *
 * Authors: Dave Airlie
 */

<<<<<<< HEAD
#include <drm/drmP.h>

#include "nouveau_drv.h"
#include <drm/nouveau_drm.h>
#include "nouveau_dma.h"

#include <linux/dma-buf.h>
=======
#include <linux/dma-buf.h>

#include "drmP.h"
#include "drm.h"

#include "nouveau_drm.h"
#include "nouveau_gem.h"
>>>>>>> 268d2837

static struct sg_table *nouveau_gem_map_dma_buf(struct dma_buf_attachment *attachment,
					  enum dma_data_direction dir)
{
	struct nouveau_bo *nvbo = attachment->dmabuf->priv;
	struct drm_device *dev = nvbo->gem->dev;
	int npages = nvbo->bo.num_pages;
	struct sg_table *sg;
	int nents;

	mutex_lock(&dev->struct_mutex);
	sg = drm_prime_pages_to_sg(nvbo->bo.ttm->pages, npages);
	nents = dma_map_sg(attachment->dev, sg->sgl, sg->nents, dir);
	mutex_unlock(&dev->struct_mutex);
	return sg;
}

static void nouveau_gem_unmap_dma_buf(struct dma_buf_attachment *attachment,
				      struct sg_table *sg, enum dma_data_direction dir)
{
	dma_unmap_sg(attachment->dev, sg->sgl, sg->nents, dir);
	sg_free_table(sg);
	kfree(sg);
}

static void nouveau_gem_dmabuf_release(struct dma_buf *dma_buf)
{
	struct nouveau_bo *nvbo = dma_buf->priv;

	if (nvbo->gem->export_dma_buf == dma_buf) {
		nvbo->gem->export_dma_buf = NULL;
		drm_gem_object_unreference_unlocked(nvbo->gem);
	}
}

static void *nouveau_gem_kmap_atomic(struct dma_buf *dma_buf, unsigned long page_num)
{
	return NULL;
}

static void nouveau_gem_kunmap_atomic(struct dma_buf *dma_buf, unsigned long page_num, void *addr)
{

}
static void *nouveau_gem_kmap(struct dma_buf *dma_buf, unsigned long page_num)
{
	return NULL;
}

static void nouveau_gem_kunmap(struct dma_buf *dma_buf, unsigned long page_num, void *addr)
{

}

static int nouveau_gem_prime_mmap(struct dma_buf *dma_buf, struct vm_area_struct *vma)
{
	return -EINVAL;
}

static void *nouveau_gem_prime_vmap(struct dma_buf *dma_buf)
{
	struct nouveau_bo *nvbo = dma_buf->priv;
	struct drm_device *dev = nvbo->gem->dev;
	int ret;

	mutex_lock(&dev->struct_mutex);
	if (nvbo->vmapping_count) {
		nvbo->vmapping_count++;
		goto out_unlock;
	}

	ret = ttm_bo_kmap(&nvbo->bo, 0, nvbo->bo.num_pages,
			  &nvbo->dma_buf_vmap);
	if (ret) {
		mutex_unlock(&dev->struct_mutex);
		return ERR_PTR(ret);
	}
	nvbo->vmapping_count = 1;
out_unlock:
	mutex_unlock(&dev->struct_mutex);
	return nvbo->dma_buf_vmap.virtual;
}

static void nouveau_gem_prime_vunmap(struct dma_buf *dma_buf, void *vaddr)
{
	struct nouveau_bo *nvbo = dma_buf->priv;
	struct drm_device *dev = nvbo->gem->dev;

	mutex_lock(&dev->struct_mutex);
	nvbo->vmapping_count--;
	if (nvbo->vmapping_count == 0) {
		ttm_bo_kunmap(&nvbo->dma_buf_vmap);
	}
	mutex_unlock(&dev->struct_mutex);
}

static const struct dma_buf_ops nouveau_dmabuf_ops =  {
	.map_dma_buf = nouveau_gem_map_dma_buf,
	.unmap_dma_buf = nouveau_gem_unmap_dma_buf,
	.release = nouveau_gem_dmabuf_release,
	.kmap = nouveau_gem_kmap,
	.kmap_atomic = nouveau_gem_kmap_atomic,
	.kunmap = nouveau_gem_kunmap,
	.kunmap_atomic = nouveau_gem_kunmap_atomic,
	.mmap = nouveau_gem_prime_mmap,
	.vmap = nouveau_gem_prime_vmap,
	.vunmap = nouveau_gem_prime_vunmap,
};

static int
nouveau_prime_new(struct drm_device *dev,
		  size_t size,
		  struct sg_table *sg,
		  struct nouveau_bo **pnvbo)
{
	struct nouveau_bo *nvbo;
	u32 flags = 0;
	int ret;

	flags = TTM_PL_FLAG_TT;

	ret = nouveau_bo_new(dev, size, 0, flags, 0, 0,
			     sg, pnvbo);
	if (ret)
		return ret;
	nvbo = *pnvbo;

	/* we restrict allowed domains on nv50+ to only the types
	 * that were requested at creation time.  not possibly on
	 * earlier chips without busting the ABI.
	 */
	nvbo->valid_domains = NOUVEAU_GEM_DOMAIN_GART;
	nvbo->gem = drm_gem_object_alloc(dev, nvbo->bo.mem.size);
	if (!nvbo->gem) {
		nouveau_bo_ref(NULL, pnvbo);
		return -ENOMEM;
	}

	nvbo->gem->driver_private = nvbo;
	return 0;
}

struct dma_buf *nouveau_gem_prime_export(struct drm_device *dev,
				struct drm_gem_object *obj, int flags)
{
	struct nouveau_bo *nvbo = nouveau_gem_object(obj);
	int ret = 0;

	/* pin buffer into GTT */
	ret = nouveau_bo_pin(nvbo, TTM_PL_FLAG_TT);
	if (ret)
		return ERR_PTR(-EINVAL);

	return dma_buf_export(nvbo, &nouveau_dmabuf_ops, obj->size, flags);
}

struct drm_gem_object *nouveau_gem_prime_import(struct drm_device *dev,
				struct dma_buf *dma_buf)
{
	struct dma_buf_attachment *attach;
	struct sg_table *sg;
	struct nouveau_bo *nvbo;
	int ret;

	if (dma_buf->ops == &nouveau_dmabuf_ops) {
		nvbo = dma_buf->priv;
		if (nvbo->gem) {
			if (nvbo->gem->dev == dev) {
				drm_gem_object_reference(nvbo->gem);
				return nvbo->gem;
			}
		}
	}
	/* need to attach */
	attach = dma_buf_attach(dma_buf, dev->dev);
	if (IS_ERR(attach))
		return ERR_PTR(PTR_ERR(attach));

	sg = dma_buf_map_attachment(attach, DMA_BIDIRECTIONAL);
	if (IS_ERR(sg)) {
		ret = PTR_ERR(sg);
		goto fail_detach;
	}

	ret = nouveau_prime_new(dev, dma_buf->size, sg, &nvbo);
	if (ret)
		goto fail_unmap;

	nvbo->gem->import_attach = attach;

	return nvbo->gem;

fail_unmap:
	dma_buf_unmap_attachment(attach, sg, DMA_BIDIRECTIONAL);
fail_detach:
	dma_buf_detach(dma_buf, attach);
	return ERR_PTR(ret);
}
<|MERGE_RESOLUTION|>--- conflicted
+++ resolved
@@ -22,23 +22,12 @@
  * Authors: Dave Airlie
  */
 
-<<<<<<< HEAD
+#include <linux/dma-buf.h>
+
 #include <drm/drmP.h>
-
-#include "nouveau_drv.h"
-#include <drm/nouveau_drm.h>
-#include "nouveau_dma.h"
-
-#include <linux/dma-buf.h>
-=======
-#include <linux/dma-buf.h>
-
-#include "drmP.h"
-#include "drm.h"
 
 #include "nouveau_drm.h"
 #include "nouveau_gem.h"
->>>>>>> 268d2837
 
 static struct sg_table *nouveau_gem_map_dma_buf(struct dma_buf_attachment *attachment,
 					  enum dma_data_direction dir)
